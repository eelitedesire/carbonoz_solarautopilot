{
  "name": "carbonoz-solarautopilot",
  "version": "1.0.0",
  "description": "CARBONOZ SolarAutopilot for Home Assistant",
  "main": "server.js",
  "scripts": {
    "start": "node server.js"
  },
  "dependencies": {
    "@prisma/client": "^5.17.0",
    "async-retry": "^1.3.3",
    "body-parser": "^1.19.0",
    "cors": "^2.8.5",
    "ejs": "^3.1.6",
    "express": "^4.17.1",
    "follow-redirects": "^1.15.6",
    "http-proxy": "^1.18.1",
<<<<<<< HEAD
     "moment-timezone": "^0.5.45"
=======
    "influx": "^5.9.3",
    "moment": "^2.29.1",
    "mqtt": "^4.2.8",
    "socket.io": "^4.7.5",
    "socket.io-client": "^4.7.5",
    "ws": "^8.2.3"
  },
  "devDependencies": {
    "prisma": "^5.17.0"
>>>>>>> 0e4cdf68
  }
}<|MERGE_RESOLUTION|>--- conflicted
+++ resolved
@@ -15,9 +15,7 @@
     "express": "^4.17.1",
     "follow-redirects": "^1.15.6",
     "http-proxy": "^1.18.1",
-<<<<<<< HEAD
-     "moment-timezone": "^0.5.45"
-=======
+    "moment-timezone": "^0.5.45",
     "influx": "^5.9.3",
     "moment": "^2.29.1",
     "mqtt": "^4.2.8",
@@ -27,6 +25,5 @@
   },
   "devDependencies": {
     "prisma": "^5.17.0"
->>>>>>> 0e4cdf68
   }
 }